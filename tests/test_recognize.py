import io
from typing import cast

import pytest

from hassil import Intents, recognize
from hassil.expression import TextChunk
from hassil.intents import TextSlotList

TEST_YAML = """
language: "en"
intents:
  TurnOnTV:
    data:
      - sentences:
          - "turn on [the] TV in <area>"
          - "turn on <area> TV"
        slots:
          domain: "media_player"
          name: "roku"
  SetBrightness:
    data:
      - sentences:
          - "set [the] brightness in <area> to <brightness>"
        slots:
          domain: "light"
          name: "all"
      - sentences:
          - "set [the] brightness of <name> to <brightness>"
        requires_context:
          domain: "light"
        slots:
          domain: "light"
  GetTemperature:
    data:
      - sentences:
          - "<what_is> [the] temperature in <area>"
        slots:
          domain: "climate"
  CloseCover:
    data:
      - sentences:
          - "close <name>"
        requires_context:
          domain: "cover"
        slots:
          domain: "cover"
  Play:
    data:
      - sentences:
          - "play <name>"
        excludes_context:
          domain:
            - "cover"
            - "light"
<<<<<<< HEAD
=======
  CloseCurtains:
    data:
      - sentences:
          - "close [the] curtains [in <area>]"
        slots:
          domain: "cover"
          device_class: "curtain"
        requires_context:
          area:
>>>>>>> a55d2d68
expansion_rules:
  area: "[the] {area}"
  name: "[the] {name}"
  brightness: "{brightness_pct} [percent]"
  what_is: "(what's | whats | what is)"
lists:
  brightness_pct:
    range:
      type: percentage
      from: 0
      to: 100
skip_words:
  - "please"
"""


@pytest.fixture
def intents():
    with io.StringIO(TEST_YAML) as test_file:
        return Intents.from_yaml(test_file)


@pytest.fixture
def slot_lists():
    return {
        "area": TextSlotList.from_tuples(
            [("kitchen", "area.kitchen"), ("living room", "area.living_room")]
        ),
        "name": TextSlotList.from_tuples(
            [
                ("hue", "light.hue", {"domain": "light"}),
                (
                    "garage door",
                    "cover.garage_door",
                    {"domain": "cover"},
                ),
                (
<<<<<<< HEAD
=======
                    "blue curtains",
                    "cover.blue_curtains",
                    {
                        "domain": "cover",
                        "device_class": "curtain",
                        "area": "living_room",
                    },
                ),
                (
>>>>>>> a55d2d68
                    "roku",
                    "media_player.roku",
                    {"domain": "media_player"},
                ),
            ]
        ),
    }


# pylint: disable=redefined-outer-name
def test_turn_on(intents, slot_lists):
    result = recognize("turn on kitchen TV, please", intents, slot_lists=slot_lists)
    assert result is not None
    assert result.intent.name == "TurnOnTV"

    area = result.entities["area"]
    assert area.name == "area"
    assert area.value == "area.kitchen"

    # From YAML
    assert result.entities["domain"].value == "media_player"
    assert result.entities["name"].value == "roku"


# pylint: disable=redefined-outer-name
def test_brightness_area(intents, slot_lists):
    result = recognize(
        "set the brightness in the living room to 75%", intents, slot_lists=slot_lists
    )
    assert result is not None
    assert result.intent.name == "SetBrightness"

    assert result.entities["area"].value == "area.living_room"
    assert result.entities["brightness_pct"].value == 75

    # From YAML
    assert result.entities["domain"].value == "light"
    assert result.entities["name"].value == "all"


# pylint: disable=redefined-outer-name
def test_brightness_name(intents, slot_lists):
    result = recognize(
        "set brightness of the hue to 50%", intents, slot_lists=slot_lists
    )
    assert result is not None
    assert result.intent.name == "SetBrightness"

    assert result.entities["name"].value == "light.hue"
    assert result.entities["brightness_pct"].value == 50

    # From YAML
    assert result.entities["domain"].value == "light"


# pylint: disable=redefined-outer-name
def test_brightness_not_cover(intents, slot_lists):
    result = recognize(
        "set brightness of the garage door to 50%", intents, slot_lists=slot_lists
    )
    assert result is None


# pylint: disable=redefined-outer-name
def test_temperature(intents, slot_lists):
    result = recognize(
        "what is the temperature in the living room?", intents, slot_lists=slot_lists
    )
    assert result is not None
    assert result.intent.name == "GetTemperature"

    assert result.entities["area"].value == "area.living_room"

    # From YAML
    assert result.entities["domain"].value == "climate"


# pylint: disable=redefined-outer-name
def test_close_name(intents, slot_lists):
    result = recognize("close the garage door", intents, slot_lists=slot_lists)
    assert result is not None
    assert result.intent.name == "CloseCover"

    assert result.entities["name"].value == "cover.garage_door"

    # From YAML
    assert result.entities["domain"].value == "cover"


# pylint: disable=redefined-outer-name
def test_close_not_light(intents, slot_lists):
    result = recognize("close the hue", intents, slot_lists=slot_lists)
    assert result is None


# pylint: disable=redefined-outer-name
def test_play(intents, slot_lists):
    result = recognize("play roku", intents, slot_lists=slot_lists)
    assert result is not None
    assert result.intent.name == "Play"

    assert result.entities["name"].value == "media_player.roku"


# pylint: disable=redefined-outer-name
def test_play_no_cover(intents, slot_lists):
    result = recognize("play the garage door", intents, slot_lists=slot_lists)
    assert result is None


<<<<<<< HEAD
=======
# pylint: disable=redefined-outer-name
def test_requires_context_implicit(intents, slot_lists):
    intent_context = {"area": "living room"}

    result = recognize(
        "close the curtains",
        intents,
        slot_lists=slot_lists,
        intent_context=intent_context,
    )
    assert result is not None
    assert result.intent.name == "CloseCurtains"

    assert result.entities["domain"].value == "cover"
    assert result.entities["device_class"].value == "curtain"


# pylint: disable=redefined-outer-name
def test_requires_context_none_provided(intents, slot_lists):
    result = recognize("close the curtains", intents, slot_lists=slot_lists)
    assert result is None


>>>>>>> a55d2d68
def test_lists_no_template() -> None:
    """Ensure list values without template syntax are plain text."""
    yaml_text = """
    language: "en"
    intents: {}
    lists:
      test:
        values:
          - "test value"
    """

    with io.StringIO(yaml_text) as test_file:
        intents = Intents.from_yaml(test_file)

    test_list = cast(TextSlotList, intents.slot_lists["test"])
    text_in = test_list.values[0].text_in
    assert isinstance(text_in, TextChunk)
    assert text_in.text == "test value"


def test_list_text_normalized() -> None:
    """Ensure list text in values are normalized."""
    yaml_text = """
    language: "en"
    intents:
      TestIntent:
        data:
          - sentences:
              - "run {test_name}"
    lists:
      test_name:
        values:
          - "tEsT    1"
    """

    with io.StringIO(yaml_text) as test_file:
        intents = Intents.from_yaml(test_file)

    result = recognize("run test 1", intents)
    assert result is not None
    assert result.entities["test_name"].value == "tEsT    1"


def test_skip_prefix() -> None:
    yaml_text = """
    language: "en"
    intents:
      TestIntent:
        data:
          - sentences:
              - "run {test_name}"
    lists:
      test_name:
        values:
          - "test"
    skip_words:
      - "the"
    """

    with io.StringIO(yaml_text) as test_file:
        intents = Intents.from_yaml(test_file)

    result = recognize("run the test", intents)
    assert result is not None
    assert result.entities["test_name"].value == "test"


def test_skip_sorted() -> None:
    """Ensure skip words are processed longest first"""
    yaml_text = """
    language: "en"
    intents:
      TestIntent:
        data:
          - sentences:
              - "run {test_name}"
    lists:
      test_name:
        values:
          - "test"
    skip_words:
      - "could"
      - "could you"
    """

    with io.StringIO(yaml_text) as test_file:
        intents = Intents.from_yaml(test_file)

    result = recognize("could you run test", intents)
    assert result is not None
    assert result.entities["test_name"].value == "test"


def test_response_key() -> None:
    """Check response key in intent data"""
    yaml_text = """
    language: "en"
    intents:
      TestIntent:
        data:
          - sentences:
              - "this is a test"
            response: "test_response"
    """

    with io.StringIO(yaml_text) as test_file:
        intents = Intents.from_yaml(test_file)

    result = recognize("this is a test", intents)
    assert result is not None
    assert result.response == "test_response"


def test_entity_text() -> None:
    """Ensure original text is returned as well as substituted list value"""
    yaml_text = """
    language: "en"
    intents:
      TestIntent:
        data:
          - sentences:
              - "run test {name} [now]"
              - "{name} test"
    lists:
      name:
        values:
          - in: "alpha"
            out: "A"
    """

    with io.StringIO(yaml_text) as test_file:
        intents = Intents.from_yaml(test_file)

    for sentence in ("run test alpha now", "run test alpha", "alpha test"):
        result = recognize(sentence, intents)
        assert result is not None
        assert result.entities["name"].value == "A"
        assert result.entities["name"].text.strip() == "alpha"


def test_number_text() -> None:
    """Ensure original text is returned as well as substituted number"""
    yaml_text = """
    language: "en"
    intents:
      TestIntent:
        data:
          - sentences:
              - "set {percentage} [now]"
              - "{percentage} set"
    lists:
      percentage:
        range:
          from: 0
          to: 100
    """

    with io.StringIO(yaml_text) as test_file:
        intents = Intents.from_yaml(test_file)

    for sentence in ("set 50% now", "set 50%", "50% set"):
        result = recognize(sentence, intents)
        assert result is not None
        assert result.entities["percentage"].value == 50
        assert result.entities["percentage"].text.strip() == "50%"<|MERGE_RESOLUTION|>--- conflicted
+++ resolved
@@ -53,8 +53,6 @@
           domain:
             - "cover"
             - "light"
-<<<<<<< HEAD
-=======
   CloseCurtains:
     data:
       - sentences:
@@ -64,7 +62,6 @@
           device_class: "curtain"
         requires_context:
           area:
->>>>>>> a55d2d68
 expansion_rules:
   area: "[the] {area}"
   name: "[the] {name}"
@@ -102,8 +99,6 @@
                     {"domain": "cover"},
                 ),
                 (
-<<<<<<< HEAD
-=======
                     "blue curtains",
                     "cover.blue_curtains",
                     {
@@ -113,7 +108,6 @@
                     },
                 ),
                 (
->>>>>>> a55d2d68
                     "roku",
                     "media_player.roku",
                     {"domain": "media_player"},
@@ -224,8 +218,6 @@
     assert result is None
 
 
-<<<<<<< HEAD
-=======
 # pylint: disable=redefined-outer-name
 def test_requires_context_implicit(intents, slot_lists):
     intent_context = {"area": "living room"}
@@ -249,7 +241,6 @@
     assert result is None
 
 
->>>>>>> a55d2d68
 def test_lists_no_template() -> None:
     """Ensure list values without template syntax are plain text."""
     yaml_text = """
